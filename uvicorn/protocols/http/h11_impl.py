--- conflicted
+++ resolved
@@ -1,22 +1,15 @@
 import asyncio
 import http
 import logging
-<<<<<<< HEAD
+import traceback
 import sys
+import h11
+
 from typing import TYPE_CHECKING, Callable, List, Optional, Tuple, Union, cast
-=======
-import traceback
->>>>>>> cd9861be
 from urllib.parse import unquote
 
-import h11
-
-<<<<<<< HEAD
 from uvicorn.config import Config
-from uvicorn.logging import TRACE_LOG_LEVEL
-=======
 from uvicorn.logging import TRACE_LOG_LEVEL, AccessLogFields
->>>>>>> cd9861be
 from uvicorn.protocols.http.flow_control import (
     CLOSE_HEADER,
     HIGH_WATER_LIMIT,
@@ -258,12 +251,8 @@
                     logger=self.logger,
                     access_logger=self.access_logger,
                     access_log=self.access_log,
-<<<<<<< HEAD
+                    access_log_format=self.config.access_log_format,
                     default_headers=self.server_state.default_headers,
-=======
-                    access_log_format=self.config.access_log_format,
-                    default_headers=self.default_headers,
->>>>>>> cd9861be
                     message_event=asyncio.Event(),
                     on_response=self.on_response_complete,
                 )
@@ -382,7 +371,6 @@
 class RequestResponseCycle:
     def __init__(
         self,
-<<<<<<< HEAD
         scope: "HTTPScope",
         conn: h11.Connection,
         transport: asyncio.Transport,
@@ -390,24 +378,11 @@
         logger: logging.Logger,
         access_logger: logging.Logger,
         access_log: bool,
+        access_log_format: str,
         default_headers: List[Tuple[bytes, bytes]],
         message_event: asyncio.Event,
         on_response: Callable[..., None],
     ) -> None:
-=======
-        scope,
-        conn,
-        transport,
-        flow,
-        logger,
-        access_logger,
-        access_log,
-        access_log_format,
-        default_headers,
-        message_event,
-        on_response,
-    ):
->>>>>>> cd9861be
         self.scope = scope
         self.conn = conn
         self.transport = transport
