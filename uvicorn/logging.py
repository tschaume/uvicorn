import http
import logging
import sys
import time
import typing
from collections import abc
from copy import copy
from os import getpid
from typing import Any, Callable, Dict, Iterator, Optional

import click

<<<<<<< HEAD
if sys.version_info < (3, 8):  # pragma: py-gte-38
    from typing_extensions import Literal
else:  # pragma: py-lt-38
    from typing import Literal
=======
if typing.TYPE_CHECKING:
    import uvicorn.protocols.utils
>>>>>>> cd9861be

TRACE_LOG_LEVEL = 5


class ColourizedFormatter(logging.Formatter):
    """
    A custom log formatter class that:

    * Outputs the LOG_LEVEL with an appropriate color.
    * If a log call includes an `extras={"color_message": ...}` it will be used
      for formatting the output, instead of the plain text message.
    """

    level_name_colors = {
        TRACE_LOG_LEVEL: lambda level_name: click.style(str(level_name), fg="blue"),
        logging.DEBUG: lambda level_name: click.style(str(level_name), fg="cyan"),
        logging.INFO: lambda level_name: click.style(str(level_name), fg="green"),
        logging.WARNING: lambda level_name: click.style(str(level_name), fg="yellow"),
        logging.ERROR: lambda level_name: click.style(str(level_name), fg="red"),
        logging.CRITICAL: lambda level_name: click.style(
            str(level_name), fg="bright_red"
        ),
    }

    def __init__(
        self,
        fmt: Optional[str] = None,
        datefmt: Optional[str] = None,
        style: Literal["%", "{", "$"] = "%",
        use_colors: Optional[bool] = None,
    ):
        if use_colors in (True, False):
            self.use_colors = use_colors
        else:
            self.use_colors = sys.stdout.isatty()
        super().__init__(fmt=fmt, datefmt=datefmt, style=style)

    def color_level_name(self, level_name: str, level_no: int) -> str:
        def default(level_name: str) -> str:
            return str(level_name)  # pragma: no cover

        func = self.level_name_colors.get(level_no, default)
        return func(level_name)

    def should_use_colors(self) -> bool:
        return True  # pragma: no cover

    def formatMessage(self, record: logging.LogRecord) -> str:
        recordcopy = copy(record)
        levelname = recordcopy.levelname
        seperator = " " * (8 - len(recordcopy.levelname))
        if self.use_colors:
            levelname = self.color_level_name(levelname, recordcopy.levelno)
            if "color_message" in recordcopy.__dict__:
                recordcopy.msg = recordcopy.__dict__["color_message"]
                recordcopy.__dict__["message"] = recordcopy.getMessage()
        recordcopy.__dict__["levelprefix"] = levelname + ":" + seperator
        return super().formatMessage(recordcopy)


class DefaultFormatter(ColourizedFormatter):
    def should_use_colors(self) -> bool:
        return sys.stderr.isatty()  # pragma: no cover


class AccessFormatter(ColourizedFormatter):
    status_code_colours = {
        1: lambda code: click.style(str(code), fg="bright_white"),
        2: lambda code: click.style(str(code), fg="green"),
        3: lambda code: click.style(str(code), fg="yellow"),
        4: lambda code: click.style(str(code), fg="red"),
        5: lambda code: click.style(str(code), fg="bright_red"),
    }

    def get_status_code(self, status_code: int) -> str:
        try:
            status_phrase = http.HTTPStatus(status_code).phrase
        except ValueError:
            status_phrase = ""
        status_and_phrase = "%s %s" % (status_code, status_phrase)
        if self.use_colors:

            def default(code: int) -> str:
                return status_and_phrase  # pragma: no cover

            func = self.status_code_colours.get(status_code // 100, default)
            return func(status_and_phrase)
        return status_and_phrase

    def formatMessage(self, record: logging.LogRecord) -> str:
        if len(record.args) != 5:
            return super().formatMessage(record)
        recordcopy = copy(record)
        (
            client_addr,
            method,
            full_path,
            http_version,
            status_code,
        ) = recordcopy.args  # type: ignore[misc]
        status_code = self.get_status_code(int(status_code))  # type: ignore[arg-type]
        request_line = "%s %s HTTP/%s" % (method, full_path, http_version)
        if self.use_colors:
            request_line = click.style(request_line, bold=True)
        recordcopy.__dict__.update(
            {
                "client_addr": client_addr,
                "request_line": request_line,
                "status_code": status_code,
            }
        )
        return super().formatMessage(recordcopy)


class AccessLogFields(abc.Mapping):  # pragma: no cover
    """Container to provide fields for access logging.

    This class does a few things:
    - provide all fields necessary for access log formatter
    - collect info from ASGI messages (status_code/headers/response body size)
    - provide mapping interface that returns '-' for missing fields
    - escape double quotes found in fields strings
    """

    def __init__(
        self, scope: dict, timing: "uvicorn.protocols.utils.RequestResponseTiming"
    ):
        self.scope = scope
        self.timing = timing
        self.status_code = None
        self.response_headers: Dict[str, str] = {}
        self._response_length = 0

        self._request_headers: Optional[Dict[str, str]] = None

    @property
    def request_headers(self) -> Dict[str, str]:
        if self._request_headers is None:
            self._request_headers = {
                k.decode("ascii"): v.decode("ascii") for k, v in self.scope["headers"]
            }
        return self._request_headers

    @property
    def duration(self) -> float:
        return self.timing.total_duration_seconds()

    def on_asgi_message(self, message: Dict[str, Any]) -> None:
        if message["type"] == "http.response.start":
            self.status_code = message["status"]
            self.response_headers = {
                k.decode("ascii"): v.decode("ascii")
                for k, v in message.get("headers") or {}
            }
        elif message["type"] == "http.response.body":
            self._response_length += len(message.get("body", ""))

    def _request_header(self, key: str) -> Optional[str]:
        return self.request_headers.get(key.lower())

    def _response_header(self, key: str) -> Optional[str]:
        return self.response_headers.get(key.lower())

    def _wsgi_environ_variable(self, key: str) -> None:
        # FIXME: provide fallbacks to access WSGI environ (at least the
        # required variables).
        raise NotImplementedError

    @classmethod
    def _log_format_atom(cls, val: Optional[str]) -> str:
        if val is None:
            return "-"
        if isinstance(val, str):
            return val.replace('"', '\\"')
        return val

    def __getitem__(self, key: str) -> str:
        retval: Optional[str]
        if key in self.HANDLERS:
            retval = self.HANDLERS[key](self)
        elif key.startswith("{"):
            if key.endswith("}i"):
                retval = self._request_header(key[1:-2])
            elif key.endswith("}o"):
                retval = self._response_header(key[1:-2])
            elif key.endswith("}e"):
                # retval = self._wsgi_environ_variable(key[1:-2])
                raise NotImplementedError("WSGI environ not supported")
            else:
                retval = None
        else:
            retval = None
        return self._log_format_atom(retval)

    _LogAtomHandler = Callable[["AccessLogFields"], Optional[str]]
    HANDLERS: Dict[str, _LogAtomHandler] = {}

    # mypy does not understand class-member decorators:
    #
    # https://github.com/python/mypy/issues/7778
    def _register_handler(  # type: ignore[misc]
        key: str, handlers: Dict[str, _LogAtomHandler] = HANDLERS
    ) -> Callable[[_LogAtomHandler], _LogAtomHandler]:
        _LogAtomHandler = Callable[["AccessLogFields"], Optional[str]]

        def decorator(fn: _LogAtomHandler) -> _LogAtomHandler:
            handlers[key] = fn
            return fn

        return decorator

    @_register_handler("h")
    def _remote_address(self) -> Optional[str]:
        return self.scope["client"][0]

    @_register_handler("l")
    def _dash(self) -> str:
        return "-"

    @_register_handler("u")
    def _user_name(self) -> Optional[str]:
        pass

    @_register_handler("t")
    def date_of_the_request(self) -> Optional[str]:
        """Date and time in Apache Common Log Format"""
        return time.strftime("[%d/%b/%Y:%H:%M:%S %z]")

    @_register_handler("r")
    def status_line(self) -> Optional[str]:
        full_raw_path = self.scope["raw_path"] + self.scope["query_string"]
        full_path = full_raw_path.decode("ascii")
        return "{method} {full_path} HTTP/{http_version}".format(
            full_path=full_path, **self.scope
        )

    @_register_handler("m")
    def request_method(self) -> Optional[str]:
        return self.scope["method"]

    @_register_handler("U")
    def url_path(self) -> Optional[str]:
        return self.scope["raw_path"].decode("ascii")

    @_register_handler("q")
    def query_string(self) -> Optional[str]:
        return self.scope["query_string"].decode("ascii")

    @_register_handler("H")
    def protocol(self) -> Optional[str]:
        return "HTTP/%s" % self.scope["http_version"]

    @_register_handler("s")
    def status(self) -> Optional[str]:
        return self.status_code or "-"

    @_register_handler("B")
    def response_length(self) -> Optional[str]:
        return str(self._response_length)

    @_register_handler("b")
    def response_length_or_dash(self) -> Optional[str]:
        return str(self._response_length or "-")

    @_register_handler("f")
    def referer(self) -> Optional[str]:
        return self.request_headers.get("referer")

    @_register_handler("a")
    def user_agent(self) -> Optional[str]:
        return self.request_headers.get("user-agent")

    @_register_handler("T")
    def request_time_seconds(self) -> Optional[str]:
        return str(int(self.duration))

    @_register_handler("D")
    def request_time_microseconds(self) -> str:
        return str(int(self.duration * 1_000_000))

    @_register_handler("L")
    def request_time_decimal_seconds(self) -> str:
        return "%.6f" % self.duration

    @_register_handler("p")
    def process_id(self) -> str:
        return "<%s>" % getpid()

    def __iter__(self) -> Iterator[str]:
        # FIXME: add WSGI environ
        yield from self.HANDLERS
        for k, _ in self.scope["headers"]:
            yield "{%s}i" % k.lower()
        for k in self.response_headers:
            yield "{%s}o" % k.lower()

    def __len__(self) -> int:
        # FIXME: add WSGI environ
        return (
            len(self.HANDLERS)
            + len(self.scope["headers"] or ())
            + len(self.response_headers)
        )<|MERGE_RESOLUTION|>--- conflicted
+++ resolved
@@ -10,15 +10,13 @@
 
 import click
 
-<<<<<<< HEAD
 if sys.version_info < (3, 8):  # pragma: py-gte-38
     from typing_extensions import Literal
 else:  # pragma: py-lt-38
     from typing import Literal
-=======
+
 if typing.TYPE_CHECKING:
     import uvicorn.protocols.utils
->>>>>>> cd9861be
 
 TRACE_LOG_LEVEL = 5
 
