--- conflicted
+++ resolved
@@ -2,12 +2,9 @@
 import http
 import logging
 import re
-<<<<<<< HEAD
 import sys
-=======
 import time
 import traceback
->>>>>>> cd9861be
 import urllib
 from asyncio.events import TimerHandle
 from collections import deque
@@ -15,12 +12,8 @@
 
 import httptools
 
-<<<<<<< HEAD
 from uvicorn.config import Config
-from uvicorn.logging import TRACE_LOG_LEVEL
-=======
 from uvicorn.logging import TRACE_LOG_LEVEL, AccessLogFields
->>>>>>> cd9861be
 from uvicorn.protocols.http.flow_control import (
     CLOSE_HEADER,
     HIGH_WATER_LIMIT,
@@ -114,12 +107,8 @@
         self.scope: HTTPScope = None  # type: ignore[assignment]
         self.headers: List[Tuple[bytes, bytes]] = None  # type: ignore[assignment]
         self.expect_100_continue = False
-<<<<<<< HEAD
         self.cycle: RequestResponseCycle = None  # type: ignore[assignment]
-=======
-        self.cycle = None
         self.request_start_time = None
->>>>>>> cd9861be
 
     # Protocol interface
     def connection_made(  # type: ignore[override]
@@ -241,6 +230,7 @@
         self.transport.close()
 
     def on_message_begin(self) -> None:
+        self.request_start_time = time.monotonic()
         self.url = b""
         self.expect_100_continue = False
         self.headers = []
@@ -255,18 +245,11 @@
             "headers": self.headers,
         }
 
-<<<<<<< HEAD
     # Parser callbacks
     def on_url(self, url: bytes) -> None:
         self.url += url
 
     def on_header(self, name: bytes, value: bytes) -> None:
-=======
-    def on_message_begin(self):
-        self.request_start_time = time.monotonic()
-
-    def on_header(self, name: bytes, value: bytes):
->>>>>>> cd9861be
         name = name.lower()
         if name == b"expect" and value.lower() == b"100-continue":
             self.expect_100_continue = True
@@ -308,12 +291,8 @@
             logger=self.logger,
             access_logger=self.access_logger,
             access_log=self.access_log,
-<<<<<<< HEAD
+            access_log_format=self.access_log_format,
             default_headers=self.server_state.default_headers,
-=======
-            access_log_format=self.access_log_format,
-            default_headers=self.default_headers,
->>>>>>> cd9861be
             message_event=asyncio.Event(),
             expect_100_continue=self.expect_100_continue,
             keep_alive=http_version != "1.0",
@@ -406,32 +385,18 @@
 class RequestResponseCycle:
     def __init__(
         self,
-<<<<<<< HEAD
         scope: "HTTPScope",
         transport: asyncio.Transport,
         flow: FlowControl,
         logger: logging.Logger,
         access_logger: logging.Logger,
         access_log: bool,
+        access_log_format: str,
         default_headers: List[Tuple[bytes, bytes]],
         message_event: asyncio.Event,
         expect_100_continue: bool,
         keep_alive: bool,
         on_response: Callable[..., None],
-=======
-        scope,
-        transport,
-        flow,
-        logger,
-        access_logger,
-        access_log,
-        access_log_format,
-        default_headers,
-        message_event,
-        expect_100_continue,
-        keep_alive,
-        on_response,
->>>>>>> cd9861be
     ):
         self.scope = scope
         self.transport = transport
